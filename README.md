# Create Clash Royale Emotes using MediaPipe


This project watches your webcam and recognizes a few very specific **face + hand “emotes”**. When an emote is detected and sustained, it can fire an action (play a video, send a hotkey, trigger a script, etc.).  
No training, no cloud — just landmarks + geometry.

<<<<<<< HEAD
Install dependencies with:
    python3 -m venv venv
    source venv/bin/activate
    pip install -r requirements.txt

-----------------------------------------------------------
QUICK START
-----------------------------------------------------------
Run the program:
    source venv/bin/activate  # activate virtual environment
    python main.py

The program will:
- Open your webcam in a "Facial Gesture Detection" window
- Wait for you to stick out your tongue AND shake your head simultaneously
- When detected for 7 frames, it will play a test video in a new window
- Press ESC to quit
=======
---
>>>>>>> 2132b4b6

## Features

- **Runs locally** — no uploads, no servers
- **MediaPipe Face + Hands** landmarks in real time
- Uses only a **small subset of stable landmark relationships**
- Emotes defined using **simple boolean rules**, not ML
- **Sustain + cooldown** logic → no flicker or spam
- Fully **customizable** — edit or replace emotes easily

---

## Example built-in emotes

tbd<|MERGE_RESOLUTION|>--- conflicted
+++ resolved
@@ -4,7 +4,6 @@
 This project watches your webcam and recognizes a few very specific **face + hand “emotes”**. When an emote is detected and sustained, it can fire an action (play a video, send a hotkey, trigger a script, etc.).  
 No training, no cloud — just landmarks + geometry.
 
-<<<<<<< HEAD
 Install dependencies with:
     python3 -m venv venv
     source venv/bin/activate
@@ -22,9 +21,7 @@
 - Wait for you to stick out your tongue AND shake your head simultaneously
 - When detected for 7 frames, it will play a test video in a new window
 - Press ESC to quit
-=======
 ---
->>>>>>> 2132b4b6
 
 ## Features
 
